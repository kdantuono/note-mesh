name: CI

on:
  push:
<<<<<<< HEAD
    branches: [ master, main, development ]
  pull_request:
    branches: [ master, main, development ]
=======
    branches: [ master, develop ]
  pull_request:
    branches: [ master, develop ]
>>>>>>> e403c072

concurrency:
  group: ${{ github.workflow }}-${{ github.ref }}
  cancel-in-progress: true

jobs:
  backend-tests:
    runs-on: ubuntu-latest
    env:
      NOTEMESH_SKIP_LIFESPAN_DB: "1"
      PYTHONPATH: backend/src

    steps:
      - name: Checkout
        uses: actions/checkout@v4

      - name: Setup Python
        uses: actions/setup-python@v5
        with:
          python-version: "3.11"
          cache: pip
          cache-dependency-path: |
            backend/requirements.txt
            backend/requirements-dev.txt

      - name: Install dependencies
        working-directory: backend
        run: |
          python -m pip install --upgrade pip
          pip install -r requirements.txt
          pip install -r requirements-dev.txt

      - name: Run tests
        working-directory: backend
        run: pytest -vv -ra --durations=10

      - name: Generate coverage XML
        if: ${{ always() && hashFiles('backend/.coverage') != '' }}
        working-directory: backend
        run: |
          python -m coverage xml -i -o coverage.xml

      - name: Coverage summary (job summary)
        if: ${{ always() && hashFiles('backend/coverage.xml') != '' }}
        uses: irongut/CodeCoverageSummary@v1.3.0
        with:
          filename: backend/coverage.xml
          badge: true
          format: markdown
          output: file

      - name: Append coverage summary to job
        if: ${{ always() && hashFiles('code-coverage-results.md') != '' }}
        run: |
          cat code-coverage-results.md >> $GITHUB_STEP_SUMMARY

      - name: Upload coverage HTML
        if: always()
        uses: actions/upload-artifact@v4
        with:
          name: htmlcov
          path: backend/htmlcov
          if-no-files-found: ignore

      - name: Upload coverage XML
        if: ${{ always() && hashFiles('backend/coverage.xml') != '' }}
        uses: actions/upload-artifact@v4
        with:
          name: coverage-xml
          path: backend/coverage.xml
          if-no-files-found: ignore

      # Non-blocking quality checks (keep visible but don't fail the build initially)
      - name: Lint (flake8)
        continue-on-error: true
        working-directory: backend
        run: flake8 src/ --max-line-length=100

      - name: Format check (black)
        continue-on-error: true
        working-directory: backend
        run: black --check --line-length=100 src/ tests/

      - name: Import sorting (isort)
        continue-on-error: true
        working-directory: backend
        run: isort --profile=black --check-only src/ tests/

      - name: Type check (mypy)
        continue-on-error: true
        working-directory: backend
        run: mypy src/ --strict<|MERGE_RESOLUTION|>--- conflicted
+++ resolved
@@ -2,15 +2,9 @@
 
 on:
   push:
-<<<<<<< HEAD
-    branches: [ master, main, development ]
+    branches: [ master, main, development, develop ]
   pull_request:
-    branches: [ master, main, development ]
-=======
-    branches: [ master, develop ]
-  pull_request:
-    branches: [ master, develop ]
->>>>>>> e403c072
+    branches: [ master, main, development, develop ]
 
 concurrency:
   group: ${{ github.workflow }}-${{ github.ref }}
